# Copyright (c) 2017-2019 Uber Technologies, Inc.
# SPDX-License-Identifier: Apache-2.0

import logging
import math
from unittest import TestCase

import pytest
import torch
from torch.distributions import constraints

import pyro
import pyro.contrib.gp.kernels as kernels
import pyro.distributions as dist
import pyro.optim as optim
from pyro import poutine
from pyro.distributions.testing import fakes
from pyro.distributions.testing.rejection_gamma import ShapeAugmentedGamma
from pyro.infer import (SVI, EnergyDistance, JitTrace_ELBO, JitTraceEnum_ELBO, JitTraceGraph_ELBO, RenyiELBO,
<<<<<<< HEAD
                        Trace_ELBO, Trace_MMD, TraceEnum_ELBO, TraceGraph_ELBO, TraceMeanField_ELBO,
                        TraceTailAdaptive_ELBO, ReweightedWakeSleep)
=======
                        ReweightedWakeSleep, Trace_ELBO, Trace_MMD, TraceEnum_ELBO, TraceGraph_ELBO,
                        TraceMeanField_ELBO, TraceTailAdaptive_ELBO)
from pyro.infer.autoguide import AutoDelta
from pyro.infer.reparam import LatentStableReparam
>>>>>>> 5e8d475e
from pyro.infer.util import torch_item
from tests.common import assert_close, assert_equal, xfail_if_not_implemented, xfail_param

logger = logging.getLogger(__name__)


def param_mse(name, target):
    return torch.sum(torch.pow(target - pyro.param(name), 2.0)).item()


def param_abs_error(name, target):
    return torch.sum(torch.abs(target - pyro.param(name))).item()


@pytest.mark.stage("integration", "integration_batch_1")
class NormalNormalTests(TestCase):

    def setUp(self):
        # normal-normal; known covariance
        self.lam0 = torch.tensor([0.1, 0.1])   # precision of prior
        self.loc0 = torch.tensor([0.0, 0.5])   # prior mean
        # known precision of observation noise
        self.lam = torch.tensor([6.0, 4.0])
        self.data = torch.tensor([[-0.1, 0.3],
                                  [0.00, 0.4],
                                  [0.20, 0.5],
                                  [0.10, 0.7]])
        self.n_data = torch.tensor([float(len(self.data))])
        self.data_sum = self.data.sum(0)
        self.analytic_lam_n = self.lam0 + self.n_data.expand_as(self.lam) * self.lam
        self.analytic_log_sig_n = -0.5 * torch.log(self.analytic_lam_n)
        self.analytic_loc_n = self.data_sum * (self.lam / self.analytic_lam_n) +\
            self.loc0 * (self.lam0 / self.analytic_lam_n)
        self.batch_size = 4
        self.sample_batch_size = 2

    def test_elbo_reparameterized(self):
        self.do_elbo_test(True, 5000, Trace_ELBO())

    def test_elbo_analytic_kl(self):
        self.do_elbo_test(True, 3000, TraceMeanField_ELBO())

    def test_elbo_tail_adaptive(self):
        self.do_elbo_test(True, 3000, TraceTailAdaptive_ELBO(num_particles=10, vectorize_particles=True))

    def test_elbo_nonreparameterized(self):
        self.do_elbo_test(False, 15000, Trace_ELBO())

    def test_renyi_reparameterized(self):
        self.do_elbo_test(True, 2500, RenyiELBO(num_particles=3, vectorize_particles=False))

    def test_renyi_nonreparameterized(self):
        self.do_elbo_test(False, 7500, RenyiELBO(num_particles=3, vectorize_particles=True))

    def test_rws_reparameterized(self):
        self.do_elbo_test(True, 2500, ReweightedWakeSleep(num_particles=3))

    def test_rws_nonreparameterized(self):
        self.do_elbo_test(False, 7500, ReweightedWakeSleep(num_particles=3))

    def test_rws_reparameterized(self):
        self.do_elbo_test(True, 2500, ReweightedWakeSleep(num_particles=3))

    def test_rws_nonreparameterized(self):
        self.do_elbo_test(False, 7500, ReweightedWakeSleep(num_particles=3))

    def test_mmd_vectorized(self):
        z_size = self.loc0.shape[0]
        self.do_fit_prior_test(
            True, 1000, Trace_MMD(
                kernel=kernels.RBF(
                    z_size,
                    lengthscale=torch.sqrt(torch.tensor(z_size, dtype=torch.float))
                ), vectorize_particles=True, num_particles=100
            )
        )

    def test_mmd_nonvectorized(self):
        z_size = self.loc0.shape[0]
        self.do_fit_prior_test(
            True, 100, Trace_MMD(
                kernel=kernels.RBF(
                    z_size,
                    lengthscale=torch.sqrt(torch.tensor(z_size, dtype=torch.float))
                ), vectorize_particles=False, num_particles=100
            ), lr=0.0146
        )

    def do_elbo_test(self, reparameterized, n_steps, loss):
        pyro.clear_param_store()

        def model():
            loc_latent = pyro.sample("loc_latent",
                                     dist.Normal(self.loc0, torch.pow(self.lam0, -0.5))
                                     .to_event(1))
            with pyro.plate('data', self.batch_size):
                pyro.sample("obs",
                            dist.Normal(loc_latent, torch.pow(self.lam, -0.5)).to_event(1),
                            obs=self.data)
            return loc_latent

        def guide():
            loc_q = pyro.param("loc_q", self.analytic_loc_n.detach() + 0.134)
            log_sig_q = pyro.param("log_sig_q", self.analytic_log_sig_n.data.detach() - 0.14)
            sig_q = torch.exp(log_sig_q)
            Normal = dist.Normal if reparameterized else fakes.NonreparameterizedNormal
            pyro.sample("loc_latent", Normal(loc_q, sig_q).to_event(1))

        adam = optim.Adam({"lr": .001})
        svi = SVI(model, guide, adam, loss=loss)

        for k in range(n_steps):
            svi.step()

            loc_error = param_mse("loc_q", self.analytic_loc_n)
            log_sig_error = param_mse("log_sig_q", self.analytic_log_sig_n)

        assert_equal(0.0, loc_error, prec=0.05)
        assert_equal(0.0, log_sig_error, prec=0.05)

    def do_fit_prior_test(self, reparameterized, n_steps, loss, debug=False, lr=0.001):
        pyro.clear_param_store()

        def model():
            with pyro.plate('samples', self.sample_batch_size):
                pyro.sample(
                    "loc_latent", dist.Normal(
                        torch.stack([self.loc0]*self.sample_batch_size, dim=0),
                        torch.stack([torch.pow(self.lam0, -0.5)]*self.sample_batch_size, dim=0)
                    ).to_event(1)
                )

        def guide():
            loc_q = pyro.param("loc_q", self.loc0.detach() + 0.134)
            log_sig_q = pyro.param("log_sig_q", -0.5*torch.log(self.lam0).data.detach() - 0.14)
            sig_q = torch.exp(log_sig_q)
            Normal = dist.Normal if reparameterized else fakes.NonreparameterizedNormal
            with pyro.plate('samples', self.sample_batch_size):
                pyro.sample(
                    "loc_latent", Normal(
                        torch.stack([loc_q]*self.sample_batch_size, dim=0),
                        torch.stack([sig_q]*self.sample_batch_size, dim=0)
                    ).to_event(1)
                )

        adam = optim.Adam({"lr": lr})
        svi = SVI(model, guide, adam, loss=loss)

        alpha = 0.99
        for k in range(n_steps):
            svi.step()
            if debug:
                loc_error = param_mse("loc_q", self.loc0)
                log_sig_error = param_mse("log_sig_q", -0.5*torch.log(self.lam0))
                with torch.no_grad():
                    if k == 0:
                        avg_loglikelihood, avg_penalty = loss._differentiable_loss_parts(model, guide)
                        avg_loglikelihood = torch_item(avg_loglikelihood)
                        avg_penalty = torch_item(avg_penalty)
                    loglikelihood, penalty = loss._differentiable_loss_parts(model, guide)
                    avg_loglikelihood = alpha * avg_loglikelihood + (1-alpha) * torch_item(loglikelihood)
                    avg_penalty = alpha * avg_penalty + (1-alpha) * torch_item(penalty)
                if k % 100 == 0:
                    print(loc_error, log_sig_error)
                    print(avg_loglikelihood, avg_penalty)
                    print()

        loc_error = param_mse("loc_q", self.loc0)
        log_sig_error = param_mse("log_sig_q", -0.5 * torch.log(self.lam0))
        assert_equal(0.0, loc_error, prec=0.05)
        assert_equal(0.0, log_sig_error, prec=0.05)


class TestFixedModelGuide(TestCase):
    def setUp(self):
        self.data = torch.tensor([2.0])
        self.alpha_q_log_0 = 0.17 * torch.ones(1)
        self.beta_q_log_0 = 0.19 * torch.ones(1)
        self.alpha_p_log_0 = 0.11 * torch.ones(1)
        self.beta_p_log_0 = 0.13 * torch.ones(1)

    def do_test_fixedness(self, fixed_parts):
        pyro.clear_param_store()

        def model():
            alpha_p_log = pyro.param(
                "alpha_p_log", self.alpha_p_log_0.clone())
            beta_p_log = pyro.param(
                "beta_p_log", self.beta_p_log_0.clone())
            alpha_p, beta_p = torch.exp(alpha_p_log), torch.exp(beta_p_log)
            lambda_latent = pyro.sample("lambda_latent", dist.Gamma(alpha_p, beta_p))
            pyro.sample("obs", dist.Poisson(lambda_latent), obs=self.data)
            return lambda_latent

        def guide():
            alpha_q_log = pyro.param(
                "alpha_q_log", self.alpha_q_log_0.clone())
            beta_q_log = pyro.param(
                "beta_q_log", self.beta_q_log_0.clone())
            alpha_q, beta_q = torch.exp(alpha_q_log), torch.exp(beta_q_log)
            pyro.sample("lambda_latent", dist.Gamma(alpha_q, beta_q))

        def per_param_args(module_name, param_name):
            if 'model' in fixed_parts and 'p_' in param_name:
                return {'lr': 0.0}
            if 'guide' in fixed_parts and 'q_' in param_name:
                return {'lr': 0.0}
            return {'lr': 0.01}

        adam = optim.Adam(per_param_args)
        svi = SVI(model, guide, adam, loss=Trace_ELBO())

        for _ in range(3):
            svi.step()

        model_unchanged = (torch.equal(pyro.param("alpha_p_log").data, self.alpha_p_log_0)) and\
                          (torch.equal(pyro.param("beta_p_log").data, self.beta_p_log_0))
        guide_unchanged = (torch.equal(pyro.param("alpha_q_log").data, self.alpha_q_log_0)) and\
                          (torch.equal(pyro.param("beta_q_log").data, self.beta_q_log_0))
        model_changed = not model_unchanged
        guide_changed = not guide_unchanged
        error = ('model' in fixed_parts and model_changed) or ('guide' in fixed_parts and guide_changed)
        return (not error)

    def test_model_fixed(self):
        assert self.do_test_fixedness(fixed_parts=["model"])

    def test_guide_fixed(self):
        assert self.do_test_fixedness(fixed_parts=["guide"])

    def test_guide_and_model_both_fixed(self):
        assert self.do_test_fixedness(fixed_parts=["model", "guide"])

    def test_guide_and_model_free(self):
        assert self.do_test_fixedness(fixed_parts=["bogus_tag"])


@pytest.mark.stage("integration", "integration_batch_2")
class PoissonGammaTests(TestCase):
    def setUp(self):
        # poisson-gamma model
        # gamma prior hyperparameter
        self.alpha0 = torch.tensor(1.0)
        # gamma prior hyperparameter
        self.beta0 = torch.tensor(1.0)
        self.data = torch.tensor([1.0, 2.0, 3.0])
        self.n_data = len(self.data)
        data_sum = self.data.sum(0)
        self.alpha_n = self.alpha0 + data_sum  # posterior alpha
        self.beta_n = self.beta0 + torch.tensor(float(self.n_data))  # posterior beta
        self.sample_batch_size = 2

    def test_elbo_reparameterized(self):
        self.do_elbo_test(True, 10000, Trace_ELBO())

    def test_elbo_nonreparameterized(self):
        self.do_elbo_test(False, 25000, Trace_ELBO())

    def test_renyi_reparameterized(self):
        self.do_elbo_test(True, 5000, RenyiELBO(num_particles=2))

    def test_renyi_nonreparameterized(self):
        self.do_elbo_test(False, 12500, RenyiELBO(alpha=0.2, num_particles=2))

    def test_rws_reparameterized(self):
        self.do_elbo_test(True, 5000, ReweightedWakeSleep(num_particles=2))

    def test_rws_nonreparameterized(self):
        self.do_elbo_test(False, 12500, ReweightedWakeSleep(num_particles=2))

    def test_mmd_vectorized(self):
        z_size = 1
        self.do_fit_prior_test(
            True, 500, Trace_MMD(
                kernel=kernels.RBF(
                    z_size,
                    lengthscale=torch.sqrt(torch.tensor(z_size, dtype=torch.float))
                ), vectorize_particles=True, num_particles=100
            ), debug=True, lr=0.09
        )

    def do_elbo_test(self, reparameterized, n_steps, loss):
        pyro.clear_param_store()
        Gamma = dist.Gamma if reparameterized else fakes.NonreparameterizedGamma

        def model():
            lambda_latent = pyro.sample("lambda_latent", Gamma(self.alpha0, self.beta0))
            with pyro.plate("data", self.n_data):
                pyro.sample("obs", dist.Poisson(lambda_latent), obs=self.data)
            return lambda_latent

        def guide():
            alpha_q = pyro.param("alpha_q", self.alpha_n.detach() + math.exp(0.17),
                                 constraint=constraints.positive)
            beta_q = pyro.param("beta_q", self.beta_n.detach() / math.exp(0.143),
                                constraint=constraints.positive)
            pyro.sample("lambda_latent", Gamma(alpha_q, beta_q))

        adam = optim.Adam({"lr": .0002, "betas": (0.97, 0.999)})
        svi = SVI(model, guide, adam, loss)

        for k in range(n_steps):
            svi.step()

        assert_equal(pyro.param("alpha_q"), self.alpha_n, prec=0.2, msg='{} vs {}'.format(
            pyro.param("alpha_q").detach().cpu().numpy(), self.alpha_n.detach().cpu().numpy()))
        assert_equal(pyro.param("beta_q"), self.beta_n, prec=0.15, msg='{} vs {}'.format(
            pyro.param("beta_q").detach().cpu().numpy(), self.beta_n.detach().cpu().numpy()))

    def do_fit_prior_test(self, reparameterized, n_steps, loss, debug=False, lr=0.0002):
        pyro.clear_param_store()
        Gamma = dist.Gamma if reparameterized else fakes.NonreparameterizedGamma

        def model():
            with pyro.plate('samples', self.sample_batch_size):
                pyro.sample(
                    "lambda_latent", Gamma(
                        torch.stack([torch.stack([self.alpha0])]*self.sample_batch_size),
                        torch.stack([torch.stack([self.beta0])]*self.sample_batch_size)
                    ).to_event(1)
                )

        def guide():
            alpha_q = pyro.param("alpha_q", self.alpha0.detach() + math.exp(0.17),
                                 constraint=constraints.positive)
            beta_q = pyro.param("beta_q", self.beta0.detach() / math.exp(0.143),
                                constraint=constraints.positive)
            with pyro.plate('samples', self.sample_batch_size):
                pyro.sample(
                    "lambda_latent", Gamma(
                        torch.stack([torch.stack([alpha_q])]*self.sample_batch_size),
                        torch.stack([torch.stack([beta_q])]*self.sample_batch_size)
                    ).to_event(1)
                )

        adam = optim.Adam({"lr": lr, "betas": (0.97, 0.999)})
        svi = SVI(model, guide, adam, loss)

        alpha = 0.99
        for k in range(n_steps):
            svi.step()
            if debug:
                alpha_error = param_mse("alpha_q", self.alpha0)
                beta_error = param_mse("beta_q", self.beta0)
                with torch.no_grad():
                    if k == 0:
                        avg_loglikelihood, avg_penalty = loss._differentiable_loss_parts(model, guide, (), {})
                        avg_loglikelihood = torch_item(avg_loglikelihood)
                        avg_penalty = torch_item(avg_penalty)
                    loglikelihood, penalty = loss._differentiable_loss_parts(model, guide, (), {})
                    avg_loglikelihood = alpha * avg_loglikelihood + (1-alpha) * torch_item(loglikelihood)
                    avg_penalty = alpha * avg_penalty + (1-alpha) * torch_item(penalty)
                if k % 100 == 0:
                    print(alpha_error, beta_error)
                    print(avg_loglikelihood, avg_penalty)
                    print()

        assert_equal(pyro.param("alpha_q"), self.alpha0, prec=0.2, msg='{} vs {}'.format(
            pyro.param("alpha_q").detach().cpu().numpy(), self.alpha0.detach().cpu().numpy()))
        assert_equal(pyro.param("beta_q"), self.beta0, prec=0.15, msg='{} vs {}'.format(
            pyro.param("beta_q").detach().cpu().numpy(), self.beta0.detach().cpu().numpy()))


@pytest.mark.stage("integration", "integration_batch_1")
@pytest.mark.parametrize('elbo_impl', [
    xfail_param(JitTrace_ELBO, reason="incorrect gradients", run=False),
    xfail_param(JitTraceGraph_ELBO, reason="incorrect gradients", run=False),
    xfail_param(JitTraceEnum_ELBO, reason="incorrect gradients", run=False),
    Trace_ELBO,
    TraceGraph_ELBO,
    TraceEnum_ELBO,
    RenyiELBO,
    ReweightedWakeSleep
])
@pytest.mark.parametrize('gamma_dist,n_steps', [
    (dist.Gamma, 5000),
    (fakes.NonreparameterizedGamma, 10000),
    (ShapeAugmentedGamma, 5000),
], ids=['reparam', 'nonreparam', 'rsvi'])
def test_exponential_gamma(gamma_dist, n_steps, elbo_impl):
    pyro.clear_param_store()

    # gamma prior hyperparameter
    alpha0 = torch.tensor(1.0)
    # gamma prior hyperparameter
    beta0 = torch.tensor(1.0)
    n_data = 2
    data = torch.tensor([3.0, 2.0])  # two observations
    alpha_n = alpha0 + torch.tensor(float(n_data))  # posterior alpha
    beta_n = beta0 + torch.sum(data)  # posterior beta
    prec = 0.2 if gamma_dist.has_rsample else 0.25

    def model(alpha0, beta0, alpha_n, beta_n):
        lambda_latent = pyro.sample("lambda_latent", gamma_dist(alpha0, beta0))
        with pyro.plate("data", n_data):
            pyro.sample("obs", dist.Exponential(lambda_latent), obs=data)
        return lambda_latent

    def guide(alpha0, beta0, alpha_n, beta_n):
        alpha_q = pyro.param("alpha_q", alpha_n * math.exp(0.17), constraint=constraints.positive)
        beta_q = pyro.param("beta_q", beta_n / math.exp(0.143), constraint=constraints.positive)
        pyro.sample("lambda_latent", gamma_dist(alpha_q, beta_q))

    adam = optim.Adam({"lr": .0003, "betas": (0.97, 0.999)})
    if elbo_impl is RenyiELBO:
        elbo = elbo_impl(alpha=0.2, num_particles=3, max_plate_nesting=1, strict_enumeration_warning=False)
    elif elbo_impl is ReweightedWakeSleep:
        if gamma_dist is ShapeAugmentedGamma:
            pytest.xfail(reason="ShapeAugmentedGamma not suported for ReweightedWakeSleep")
        else:
            elbo = elbo_impl(num_particles=3, max_plate_nesting=1, strict_enumeration_warning=False)
    else:
        elbo = elbo_impl(max_plate_nesting=1, strict_enumeration_warning=False)
    svi = SVI(model, guide, adam, loss=elbo)

    with xfail_if_not_implemented():
        for k in range(n_steps):
            svi.step(alpha0, beta0, alpha_n, beta_n)

    assert_equal(pyro.param("alpha_q"), alpha_n, prec=prec, msg='{} vs {}'.format(
        pyro.param("alpha_q").detach().cpu().numpy(), alpha_n.detach().cpu().numpy()))
    assert_equal(pyro.param("beta_q"), beta_n, prec=prec, msg='{} vs {}'.format(
        pyro.param("beta_q").detach().cpu().numpy(), beta_n.detach().cpu().numpy()))


@pytest.mark.stage("integration", "integration_batch_2")
class BernoulliBetaTests(TestCase):
    def setUp(self):
        # bernoulli-beta model
        # beta prior hyperparameter
        self.alpha0 = torch.tensor(1.0)
        self.beta0 = torch.tensor(1.0)  # beta prior hyperparameter
        self.data = torch.tensor([0.0, 1.0, 1.0, 1.0])
        self.n_data = len(self.data)
        self.batch_size = 4
        data_sum = self.data.sum()
        self.alpha_n = self.alpha0 + data_sum  # posterior alpha
        self.beta_n = self.beta0 - data_sum + torch.tensor(float(self.n_data))
        # posterior beta
        self.log_alpha_n = torch.log(self.alpha_n)
        self.log_beta_n = torch.log(self.beta_n)
        self.sample_batch_size = 2

    def test_elbo_reparameterized(self):
        self.do_elbo_test(True, 10000, Trace_ELBO())

    def test_elbo_nonreparameterized(self):
        self.do_elbo_test(False, 10000, Trace_ELBO())

    # this is used to detect bugs related to https://github.com/pytorch/pytorch/issues/9521
    def test_elbo_reparameterized_vectorized(self):
        self.do_elbo_test(True, 5000, Trace_ELBO(num_particles=2, vectorize_particles=True,
                                                 max_plate_nesting=1))

    # this is used to detect bugs related to https://github.com/pytorch/pytorch/issues/9521
    def test_elbo_nonreparameterized_vectorized(self):
        self.do_elbo_test(False, 5000, Trace_ELBO(num_particles=2, vectorize_particles=True,
                                                  max_plate_nesting=1))

    def test_renyi_reparameterized(self):
        self.do_elbo_test(True, 5000, RenyiELBO(num_particles=2))

    def test_renyi_nonreparameterized(self):
        self.do_elbo_test(False, 5000, RenyiELBO(alpha=0.2, num_particles=2))

    def test_renyi_reparameterized_vectorized(self):
        self.do_elbo_test(True, 5000, RenyiELBO(num_particles=2, vectorize_particles=True,
                                                max_plate_nesting=1))

    def test_renyi_nonreparameterized_vectorized(self):
        self.do_elbo_test(False, 5000, RenyiELBO(alpha=0.2, num_particles=2, vectorize_particles=True,
                                                 max_plate_nesting=1))

    def test_rws_reparameterized(self):
        self.do_elbo_test(True, 5000, ReweightedWakeSleep(num_particles=2))

    def test_rws_nonreparameterized(self):
        self.do_elbo_test(False, 5000, ReweightedWakeSleep(num_particles=2))

    def test_rws_reparameterized_vectorized(self):
        self.do_elbo_test(True, 5000, ReweightedWakeSleep(num_particles=2, vectorize_particles=True,
                                                          max_plate_nesting=1))

    def test_rws_nonreparameterized_vectorized(self):
        self.do_elbo_test(False, 5000, ReweightedWakeSleep(num_particles=2, vectorize_particles=True,
                                                           max_plate_nesting=1))

    def test_mmd_vectorized(self):
        z_size = 1
        self.do_fit_prior_test(
            True, 2500, Trace_MMD(
                kernel=kernels.RBF(
                    z_size,
                    lengthscale=torch.sqrt(torch.tensor(z_size, dtype=torch.float))
                ), vectorize_particles=True, num_particles=100
            )
        )

    def do_elbo_test(self, reparameterized, n_steps, loss):
        pyro.clear_param_store()
        Beta = dist.Beta if reparameterized else fakes.NonreparameterizedBeta

        def model():
            p_latent = pyro.sample("p_latent", Beta(self.alpha0, self.beta0))
            with pyro.plate("data", self.batch_size):
                pyro.sample("obs", dist.Bernoulli(p_latent), obs=self.data)
            return p_latent

        def guide():
            alpha_q_log = pyro.param("alpha_q_log",
                                     self.log_alpha_n + 0.17)
            beta_q_log = pyro.param("beta_q_log",
                                    self.log_beta_n - 0.143)
            alpha_q, beta_q = torch.exp(alpha_q_log), torch.exp(beta_q_log)
            pyro.sample("p_latent", Beta(alpha_q, beta_q))

        adam = optim.Adam({"lr": .001, "betas": (0.97, 0.999)})
        svi = SVI(model, guide, adam, loss=loss)

        for k in range(n_steps):
            svi.step()

        alpha_error = param_abs_error("alpha_q_log", self.log_alpha_n)
        beta_error = param_abs_error("beta_q_log", self.log_beta_n)
        assert_equal(0.0, alpha_error, prec=0.08)
        assert_equal(0.0, beta_error, prec=0.08)

    def do_fit_prior_test(self, reparameterized, n_steps, loss, debug=False):
        pyro.clear_param_store()
        Beta = dist.Beta if reparameterized else fakes.NonreparameterizedBeta

        def model():
            with pyro.plate('samples', self.sample_batch_size):
                pyro.sample(
                    "p_latent", Beta(
                        torch.stack([torch.stack([self.alpha0])]*self.sample_batch_size),
                        torch.stack([torch.stack([self.beta0])]*self.sample_batch_size)
                    ).to_event(1)
                )

        def guide():
            alpha_q_log = pyro.param("alpha_q_log",
                                     torch.log(self.alpha0) + 0.17)
            beta_q_log = pyro.param("beta_q_log",
                                    torch.log(self.beta0) - 0.143)
            alpha_q, beta_q = torch.exp(alpha_q_log), torch.exp(beta_q_log)
            with pyro.plate('samples', self.sample_batch_size):
                pyro.sample(
                    "p_latent", Beta(
                        torch.stack([torch.stack([alpha_q])]*self.sample_batch_size),
                        torch.stack([torch.stack([beta_q])]*self.sample_batch_size)
                    ).to_event(1)
                )

        adam = optim.Adam({"lr": .001, "betas": (0.97, 0.999)})
        svi = SVI(model, guide, adam, loss=loss)

        alpha = 0.99
        for k in range(n_steps):
            svi.step()
            if debug:
                alpha_error = param_abs_error("alpha_q_log", torch.log(self.alpha0))
                beta_error = param_abs_error("beta_q_log", torch.log(self.beta0))
                with torch.no_grad():
                    if k == 0:
                        avg_loglikelihood, avg_penalty = loss._differentiable_loss_parts(model, guide)
                        avg_loglikelihood = torch_item(avg_loglikelihood)
                        avg_penalty = torch_item(avg_penalty)
                    loglikelihood, penalty = loss._differentiable_loss_parts(model, guide)
                    avg_loglikelihood = alpha * avg_loglikelihood + (1-alpha) * torch_item(loglikelihood)
                    avg_penalty = alpha * avg_penalty + (1-alpha) * torch_item(penalty)
                if k % 100 == 0:
                    print(alpha_error, beta_error)
                    print(avg_loglikelihood, avg_penalty)
                    print()

        alpha_error = param_abs_error("alpha_q_log", torch.log(self.alpha0))
        beta_error = param_abs_error("beta_q_log", torch.log(self.beta0))
        assert_equal(0.0, alpha_error, prec=0.08)
        assert_equal(0.0, beta_error, prec=0.08)


class SafetyTests(TestCase):

    def setUp(self):
        # normal-normal; known covariance
        def model_dup():
            pyro.param("loc_q", torch.ones(1, requires_grad=True))
            pyro.sample("loc_q", dist.Normal(torch.zeros(1), torch.ones(1)))

        def model_obs_dup():
            pyro.sample("loc_q", dist.Normal(torch.zeros(1), torch.ones(1)))
            pyro.sample("loc_q", dist.Normal(torch.zeros(1), torch.ones(1)), obs=torch.zeros(1))

        def model():
            pyro.sample("loc_q", dist.Normal(torch.zeros(1), torch.ones(1)))

        def guide():
            p = pyro.param("p", torch.ones(1, requires_grad=True))
            pyro.sample("loc_q", dist.Normal(torch.zeros(1), p))
            pyro.sample("loc_q_2", dist.Normal(torch.zeros(1), p))

        self.duplicate_model = model_dup
        self.duplicate_obs = model_obs_dup
        self.model = model
        self.guide = guide

    def test_duplicate_names(self):
        pyro.clear_param_store()

        adam = optim.Adam({"lr": .001})
        svi = SVI(self.duplicate_model, self.guide, adam, loss=Trace_ELBO())

        with pytest.raises(RuntimeError):
            svi.step()

    def test_extra_samples(self):
        pyro.clear_param_store()

        adam = optim.Adam({"lr": .001})
        svi = SVI(self.model, self.guide, adam, loss=Trace_ELBO())

        with pytest.warns(Warning):
            svi.step()

    def test_duplicate_obs_name(self):
        pyro.clear_param_store()

        adam = optim.Adam({"lr": .001})
        svi = SVI(self.duplicate_obs, self.guide, adam, loss=Trace_ELBO())

        with pytest.raises(RuntimeError):
            svi.step()


@pytest.mark.stage("integration", "integration_batch_1")
@pytest.mark.parametrize("prior_scale", [0, 1e-4])
def test_energy_distance_univariate(prior_scale):

    def model(data):
        loc = pyro.sample("loc", dist.Normal(0, 100))
        scale = pyro.sample("scale", dist.LogNormal(0, 1))
        with pyro.plate("data", len(data)):
            pyro.sample("obs", dist.Normal(loc, scale), obs=data)

    def guide(data):
        loc_loc = pyro.param("loc_loc", torch.tensor(0.))
        loc_scale = pyro.param("loc_scale", torch.tensor(1.),
                               constraint=constraints.positive)
        log_scale_loc = pyro.param("log_scale_loc", torch.tensor(0.))
        log_scale_scale = pyro.param("log_scale_scale", torch.tensor(1.),
                                     constraint=constraints.positive)
        pyro.sample("loc", dist.Normal(loc_loc, loc_scale))
        pyro.sample("scale", dist.LogNormal(log_scale_loc, log_scale_scale))

    data = 10.0 + torch.randn(8)
    adam = optim.Adam({"lr": 0.1})
    loss_fn = EnergyDistance(num_particles=32, prior_scale=prior_scale)
    svi = SVI(model, guide, adam, loss_fn)
    for step in range(2001):
        loss = svi.step(data)
        if step % 20 == 0:
            logger.info("step {} loss = {:0.4g}, loc = {:0.4g}, scale = {:0.4g}"
                        .format(step, loss, pyro.param("loc_loc").item(),
                                pyro.param("log_scale_loc").exp().item()))

    expected_loc = data.mean()
    expected_scale = data.std()
    actual_loc = pyro.param("loc_loc").detach()
    actual_scale = pyro.param("log_scale_loc").exp().detach()
    assert_close(actual_loc, expected_loc, atol=0.05)
    assert_close(actual_scale, expected_scale, rtol=0.1 if prior_scale else 0.05)


@pytest.mark.stage("integration", "integration_batch_1")
@pytest.mark.parametrize("prior_scale", [0, 1])
def test_energy_distance_multivariate(prior_scale):

    def model(data):
        loc = torch.zeros(2)
        cov = pyro.sample("cov", dist.Normal(0, 100).expand([2, 2]).to_event(2))
        with pyro.plate("data", len(data)):
            pyro.sample("obs", dist.MultivariateNormal(loc, cov), obs=data)

    def guide(data):
        scale_tril = pyro.param("scale_tril", torch.eye(2),
                                constraint=constraints.lower_cholesky)
        pyro.sample("cov", dist.Delta(scale_tril @ scale_tril.t(), event_dim=2))

    cov = torch.tensor([[1, 0.8], [0.8, 1]])
    data = dist.MultivariateNormal(torch.zeros(2), cov).sample([10])
    loss_fn = EnergyDistance(num_particles=32, prior_scale=prior_scale)
    svi = SVI(model, guide, optim.Adam({"lr": 0.1}), loss_fn)
    for step in range(2001):
        loss = svi.step(data)
        if step % 20 == 0:
            logger.info("step {} loss = {:0.4g}".format(step, loss))

    delta = data - data.mean(0)
    expected_cov = (delta.t() @ delta) / len(data)
    scale_tril = pyro.param("scale_tril").detach()
    actual_cov = scale_tril @ scale_tril.t()
    assert_close(actual_cov, expected_cov, atol=0.2)


@pytest.mark.stage("integration", "integration_batch_1")
def test_reparam_stable():
    data = dist.Poisson(torch.randn(8).exp()).sample()

    @poutine.reparam(config={"dz": LatentStableReparam(), "y": LatentStableReparam()})
    def model():
        stability = pyro.sample("stability", dist.Uniform(1., 2.))
        trans_skew = pyro.sample("trans_skew", dist.Uniform(-1., 1.))
        obs_skew = pyro.sample("obs_skew", dist.Uniform(-1., 1.))
        scale = pyro.sample("scale", dist.Gamma(3, 1))

        # We use separate plates because the .cumsum() op breaks independence.
        with pyro.plate("time1", len(data)):
            dz = pyro.sample("dz", dist.Stable(stability, trans_skew))
        z = dz.cumsum(-1)
        with pyro.plate("time2", len(data)):
            y = pyro.sample("y", dist.Stable(stability, obs_skew, scale, z))
            pyro.sample("x", dist.Poisson(y.abs()), obs=data)

    guide = AutoDelta(model)
    svi = SVI(model, guide, optim.Adam({"lr": 0.01}), Trace_ELBO())
    for step in range(100):
        loss = svi.step()
        if step % 20 == 0:
            logger.info("step {} loss = {:0.4g}".format(step, loss))<|MERGE_RESOLUTION|>--- conflicted
+++ resolved
@@ -17,15 +17,10 @@
 from pyro.distributions.testing import fakes
 from pyro.distributions.testing.rejection_gamma import ShapeAugmentedGamma
 from pyro.infer import (SVI, EnergyDistance, JitTrace_ELBO, JitTraceEnum_ELBO, JitTraceGraph_ELBO, RenyiELBO,
-<<<<<<< HEAD
-                        Trace_ELBO, Trace_MMD, TraceEnum_ELBO, TraceGraph_ELBO, TraceMeanField_ELBO,
-                        TraceTailAdaptive_ELBO, ReweightedWakeSleep)
-=======
                         ReweightedWakeSleep, Trace_ELBO, Trace_MMD, TraceEnum_ELBO, TraceGraph_ELBO,
                         TraceMeanField_ELBO, TraceTailAdaptive_ELBO)
 from pyro.infer.autoguide import AutoDelta
 from pyro.infer.reparam import LatentStableReparam
->>>>>>> 5e8d475e
 from pyro.infer.util import torch_item
 from tests.common import assert_close, assert_equal, xfail_if_not_implemented, xfail_param
 
