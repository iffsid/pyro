--- conflicted
+++ resolved
@@ -36,11 +36,7 @@
         yield extended_trace
 
 
-<<<<<<< HEAD
-def get_importance_trace(graph_type, max_plate_nesting, model, guide, *args, detach=False, **kwargs):
-=======
 def get_importance_trace(graph_type, max_plate_nesting, model, guide, args, kwargs, detach=False):
->>>>>>> 5e8d475e
     """
     Returns a single trace from the guide, which can optionally be detached,
     and the model that is run against it.
